#!/usr/bin/env python
# -*- coding: utf-8 -*-
"""
    proxy.py
    ~~~~~~~~

<<<<<<< HEAD
    HTTP, HTTPS, HTTP2 and WebSockets Proxy Server in Python.
=======
    Lightweight Programmable HTTP, HTTPS, WebSockets Proxy Server in a single Python file.
>>>>>>> 5343350c

    :copyright: (c) 2013-2020 by Abhinav Singh.
    :license: BSD, see LICENSE for more details.
"""
import argparse
import base64
import datetime
import errno
import importlib
import logging
import multiprocessing
import os
import queue
import select
import socket
import sys
import threading
from collections import namedtuple
from typing import Dict, List, Tuple
from urllib import parse as urlparse

if os.name != 'nt':
    import resource

PY3 = sys.version_info[0] == 3
VERSION = (0, 4)
__version__ = '.'.join(map(str, VERSION[0:2]))
__description__ = 'Lightweight Programmable HTTP, HTTPS, WebSockets Proxy Server in a single Python file'
__author__ = 'Abhinav Singh'
__author_email__ = 'mailsforabhinav@gmail.com'
__homepage__ = 'https://github.com/abhinavsingh/proxy.py'
__download_url__ = '%s/archive/master.zip' % __homepage__
__license__ = 'BSD'

logger = logging.getLogger(__name__)

# Defaults
DEFAULT_BACKLOG = 100
DEFAULT_BASIC_AUTH = None
DEFAULT_BUFFER_SIZE = 1024 * 1024
DEFAULT_CLIENT_RECVBUF_SIZE = DEFAULT_BUFFER_SIZE
DEFAULT_SERVER_RECVBUF_SIZE = DEFAULT_BUFFER_SIZE
DEFAULT_IPV4_HOSTNAME = '127.0.0.1'
DEFAULT_IPV6_HOSTNAME = '::'
DEFAULT_PORT = 8899
DEFAULT_IPV4 = False
DEFAULT_ENABLE_HTTP_PROXY = True
DEFAULT_ENABLE_WEB_SERVER = False
DEFAULT_LOG_LEVEL = 'INFO'
DEFAULT_OPEN_FILE_LIMIT = 1024
DEFAULT_PAC_FILE = None
DEFAULT_PAC_FILE_URL_PATH = '/'
DEFAULT_NUM_WORKERS = 0
DEFAULT_PLUGINS = {}
DEFAULT_LOG_FORMAT = '%(asctime)s - %(levelname)s - pid:%(process)d - %(funcName)s:%(lineno)d - %(message)s'

# Set to True if under test
UNDER_TEST = False


def text_(s, encoding='utf-8', errors='strict') -> str:
    """Utility to ensure text-like usability.

    If ``s`` is an instance of ``binary_type``, return
    ``s.decode(encoding, errors)``, otherwise return ``s``"""
    if isinstance(s, bytes):
        return s.decode(encoding, errors)
    return s


def bytes_(s, encoding='utf-8', errors='strict') -> bytes:
    """Utility to ensure binary-like usability.

    If ``s`` is an instance of ``text_type``, return
    ``s.encode(encoding, errors)``, otherwise return ``s``"""
    if isinstance(s, str):
        return s.encode(encoding, errors)
    return s


version = bytes_(__version__)
CRLF, COLON, WHITESPACE = b'\r\n', b':', b' '
PROXY_AGENT_HEADER = b'Proxy-agent: proxy.py v' + version


class TcpConnection(object):
    """TCP server/client connection abstraction."""

    types = namedtuple('TcpConnectionTypes', (
        'SERVER',
        'CLIENT',
    ))(1, 2)

    def __init__(self, what: types):
        # Cannot for socket.socket type because initialized value needs to be None?
        self.conn = None
        self.buffer: bytes = b''
        self.closed: bool = False
        self.what: TcpConnection.types = what

    def send(self, data: bytes) -> int:
        """Users must handle BrokenPipeError exceptions"""
        return self.conn.send(data)

    def recv(self, buffer_size: int = DEFAULT_BUFFER_SIZE) -> bytes:
        try:
            data = self.conn.recv(buffer_size)
            if len(data) > 0:
                logger.debug('received %d bytes from %s' % (len(data), self.what))
                return data
        except Exception as e:
            if e.errno == errno.ECONNRESET:
                logger.debug('%r' % e)
            else:
                logger.exception(
                    'Exception while receiving from connection %s %r with reason %r' % (self.what, self.conn, e))

    def close(self) -> bool:
        self.conn.close()
        self.closed = True
        return self.closed

    def buffer_size(self) -> int:
        return len(self.buffer)

    def has_buffer(self) -> bool:
        return self.buffer_size() > 0

    def queue(self, data) -> int:
        self.buffer += data
        return len(data)

    def flush(self) -> int:
        sent = self.send(self.buffer)
        self.buffer = self.buffer[sent:]
        logger.debug('flushed %d bytes to %s' % (sent, self.what))
        return sent


class TcpServerConnection(TcpConnection):
    """Establishes connection to destination server."""

    def __init__(self, host: str, port: int):
        super(TcpServerConnection, self).__init__(b'server')
        self.addr: Tuple[str, int] = (host, int(port))

    def __del__(self):
        if self.conn:
            self.close()

    def connect(self):
        self.conn = socket.create_connection((self.addr[0], self.addr[1]))


class TcpClientConnection(TcpConnection):
    """Accepted client connection."""

    def __init__(self, conn: socket.socket, addr: Tuple[str, int]):
        super(TcpClientConnection, self).__init__(b'client')
        self.conn: socket.socket = conn
        self.addr: Tuple[str, int] = addr


class TcpServer(object):
    """TcpServer server implementation.

    Inheritor MUST implement `handle` method. It accepts an instance of `TcpClientConnection`.
    Optionally, can also implement `setup` and `shutdown` methods for custom bootstrapping and tearing
    down internal state.
    """

    def __init__(self, hostname=DEFAULT_IPV4_HOSTNAME, port=DEFAULT_PORT, backlog=DEFAULT_BACKLOG, ipv4=DEFAULT_IPV4):
        self.hostname: str = hostname
        self.port: int = port
        self.backlog: int = backlog
        self.ipv4: bool = ipv4
        self.socket: socket.socket = None
        self.running: bool = False

    def setup(self):
        pass

    def handle(self, client: TcpClientConnection):
        raise NotImplementedError()

    def shutdown(self):
        pass

    def stop(self):
        self.running = False

    def run(self):
        self.running = True
        self.setup()
        try:
            self.socket = socket.socket(socket.AF_INET if self.ipv4 is True else socket.AF_INET6, socket.SOCK_STREAM)
            self.socket.setsockopt(socket.SOL_SOCKET, socket.SO_REUSEADDR, 1)
            self.socket.bind((self.hostname, self.port))
            self.socket.listen(self.backlog)
            logger.info('Started server on %s:%d' % (self.hostname, self.port))
            while self.running:
                r, w, x = select.select([self.socket], [], [], 1)
                if self.socket in r:
                    conn, addr = self.socket.accept()
                    client = TcpClientConnection(conn, addr)
                    self.handle(client)
        except Exception as e:
            logger.exception('Exception while running the server %r' % e)
        finally:
            self.shutdown()
            logger.info('Closing server socket')
            self.socket.close()


class MultiCoreRequestDispatcher(TcpServer):
    """MultiCoreRequestDispatcher.

    Pre-spawns worker process to utilize all cores available on the system.  Accepted `TcpClientConnection` is
    dispatched over a queue to workers.  One of the worker picks up the work and starts a new thread to handle the
    client request.
    """

    def __init__(self, hostname=DEFAULT_IPV4_HOSTNAME, port=DEFAULT_PORT, backlog=DEFAULT_BACKLOG,
                 num_workers=DEFAULT_NUM_WORKERS, ipv4=DEFAULT_IPV4, config=None):
        super(MultiCoreRequestDispatcher, self).__init__(hostname, port, backlog, ipv4)

        self.num_workers: int = multiprocessing.cpu_count()
        if num_workers > 0:
            self.num_workers = num_workers
        self.workers: List[Worker] = []
        self.work_queues: List[multiprocessing.Queue] = []
        self.current_worker_id = 0

        self.config: HttpProtocolConfig = config

    def setup(self):
        logger.info('Starting %d workers' % self.num_workers)
        for worker_id in range(self.num_workers):
            work_queue = multiprocessing.Queue()

            worker = Worker(work_queue, self.config)
            worker.daemon = True
            worker.start()

            self.workers.append(worker)
            self.work_queues.append(work_queue)

    def handle(self, client: TcpClientConnection):
        # Dispatch in round robin fashion
        work_queue = self.work_queues[self.current_worker_id]
        logging.debug('Dispatched client request to worker id %d', self.current_worker_id)
        self.current_worker_id += 1
        self.current_worker_id %= self.num_workers
        work_queue.put((Worker.operations.HTTP_PROTOCOL, client))

    def shutdown(self):
        logger.info('Shutting down %d workers' % self.num_workers)
        for work_queue in self.work_queues:
            work_queue.put((Worker.operations.SHUTDOWN, None))
        for worker in self.workers:
            worker.join()


class Worker(multiprocessing.Process):
    """Generic worker class implementation.

    Worker instance accepts (operation, payload) over work queue and
    depending upon requested operation starts a new thread to handle the work.
    """

    operations = namedtuple('WorkerOperations', (
        'HTTP_PROTOCOL',
        'SHUTDOWN',
    ))(1, 2)

    def __init__(self, work_queue, config=None):
        super(Worker, self).__init__()
        self.work_queue: multiprocessing.Queue = work_queue
        self.config: HttpProtocolConfig = config

    def run(self):
        while True:
            try:
                op, payload = self.work_queue.get(True, 1)
                if op == Worker.operations.HTTP_PROTOCOL:
                    proxy = HttpProtocolHandler(payload, config=self.config)
                    proxy.setDaemon(True)
                    proxy.start()
                elif op == Worker.operations.SHUTDOWN:
                    break
            except queue.Empty:
                pass
            # Safeguard against https://gist.github.com/abhinavsingh/b8d4266ff4f38b6057f9c50075e8cd75
            except ConnectionRefusedError:
                pass
            except KeyboardInterrupt:
                break


class ChunkParser(object):
    """HTTP chunked encoding response parser."""

    states = namedtuple('ChunkParserStates', (
        'WAITING_FOR_SIZE',
        'WAITING_FOR_DATA',
        'COMPLETE'
    ))(1, 2, 3)

    def __init__(self):
        self.state = ChunkParser.states.WAITING_FOR_SIZE
        self.body: bytes = b''  # Parsed chunks
        self.chunk: bytes = b''  # Partial chunk received
        self.size: int = None  # Expected size of next following chunk

    def parse(self, raw: bytes):
        more = True if len(raw) > 0 else False
        while more:
            more, raw = self.process(raw)

    def process(self, raw: bytes):
        if self.state == ChunkParser.states.WAITING_FOR_SIZE:
            # Consume prior chunk in buffer
            # in case chunk size without CRLF was received
            raw = self.chunk + raw
            self.chunk = b''
            # Extract following chunk data size
            line, raw = HttpParser.split(raw)
            if not line:  # CRLF not received
                self.chunk = raw
                raw = b''
            else:
                self.size = int(line, 16)
                self.state = ChunkParser.states.WAITING_FOR_DATA
        elif self.state == ChunkParser.states.WAITING_FOR_DATA:
            remaining = self.size - len(self.chunk)
            self.chunk += raw[:remaining]
            raw = raw[remaining:]
            if len(self.chunk) == self.size:
                raw = raw[len(CRLF):]
                self.body += self.chunk
                if self.size == 0:
                    self.state = ChunkParser.states.COMPLETE
                else:
                    self.state = ChunkParser.states.WAITING_FOR_SIZE
                self.chunk = b''
                self.size = None
        return len(raw) > 0, raw


class HttpParser(object):
    """HTTP request/response parser."""

    states = namedtuple('HttpParserStates', (
        'INITIALIZED',
        'LINE_RCVD',
        'RCVING_HEADERS',
        'HEADERS_COMPLETE',
        'RCVING_BODY',
        'COMPLETE'))(1, 2, 3, 4, 5, 6)

    types = namedtuple('HttpParserTypes', (
        'REQUEST_PARSER',
        'RESPONSE_PARSER'
    ))(1, 2)

    def __init__(self, parser_type):
        assert parser_type in (HttpParser.types.REQUEST_PARSER, HttpParser.types.RESPONSE_PARSER)
        self.type: HttpParser.types = parser_type
        self.state: HttpParser.states = HttpParser.states.INITIALIZED

        self.bytes: bytes = b''
        self.buffer: bytes = b''

        self.headers: Dict = dict()
        # Can simply be b'', then set type as bytes?
        self.body = None

        self.method = None
        self.url = None
        self.code = None
        self.reason = None
        self.version = None

        self.chunk_parser = None

        # This cleans up developer APIs as Python urlparse.urlsplit behaves differently
        # for incoming proxy request and incoming web request.  Web request is the one
        # which is broken.
        self.host = None
        self.port = None

    def set_host_port(self):
        if self.type == HttpParser.types.REQUEST_PARSER:
            if self.method == b'CONNECT':
                self.host, self.port = self.url.path.split(COLON)
            elif self.url:
                self.host, self.port = self.url.hostname, self.url.port \
                    if self.url.port else 80
            else:
                raise Exception('Invalid request\n%s' % self.bytes)

    def is_chunked_encoded_response(self):
        return self.type == HttpParser.types.RESPONSE_PARSER and \
               b'transfer-encoding' in self.headers and \
               self.headers[b'transfer-encoding'][1].lower() == b'chunked'

    def parse(self, raw):
        self.bytes += raw
        raw = self.buffer + raw
        self.buffer = b''

        more = True if len(raw) > 0 else False
        while more:
            more, raw = self.process(raw)
        self.buffer = raw

    def process(self, raw):
        if self.state in (HttpParser.states.HEADERS_COMPLETE,
                          HttpParser.states.RCVING_BODY,
                          HttpParser.states.COMPLETE) and \
                (self.method == b'POST' or self.type == HttpParser.types.RESPONSE_PARSER):
            if not self.body:
                self.body = b''

            if b'content-length' in self.headers:
                self.state = HttpParser.states.RCVING_BODY
                self.body += raw
                if len(self.body) >= int(self.headers[b'content-length'][1]):
                    self.state = HttpParser.states.COMPLETE
            elif self.is_chunked_encoded_response():
                if not self.chunk_parser:
                    self.chunk_parser = ChunkParser()
                self.chunk_parser.parse(raw)
                if self.chunk_parser.state == ChunkParser.states.COMPLETE:
                    self.body = self.chunk_parser.body
                    self.state = HttpParser.states.COMPLETE

            return False, b''

        line, raw = HttpParser.split(raw)
        if line is False:
            return line, raw

        if self.state == HttpParser.states.INITIALIZED:
            self.process_line(line)
        elif self.state in (HttpParser.states.LINE_RCVD, HttpParser.states.RCVING_HEADERS):
            self.process_header(line)

        # When connect request is received without a following host header
        # See `TestHttpParser.test_connect_request_without_host_header_request_parse` for details
        if self.state == HttpParser.states.LINE_RCVD and \
                self.type == HttpParser.types.REQUEST_PARSER and \
                self.method == b'CONNECT' and \
                raw == CRLF:
            self.state = HttpParser.states.COMPLETE

        # When raw request has ended with \r\n\r\n and no more http headers are expected
        # See `TestHttpParser.test_request_parse_without_content_length` and
        # `TestHttpParser.test_response_parse_without_content_length` for details
        elif self.state == HttpParser.states.HEADERS_COMPLETE and \
                self.type == HttpParser.types.REQUEST_PARSER and \
                self.method != b'POST' and \
                self.bytes.endswith(CRLF * 2):
            self.state = HttpParser.states.COMPLETE
        elif self.state == HttpParser.states.HEADERS_COMPLETE and \
                self.type == HttpParser.types.REQUEST_PARSER and \
                self.method == b'POST' and \
                (b'content-length' not in self.headers or
                 (b'content-length' in self.headers and
                  int(self.headers[b'content-length'][1]) == 0)) and \
                self.bytes.endswith(CRLF * 2):
            self.state = HttpParser.states.COMPLETE

        return len(raw) > 0, raw

    def process_line(self, raw):
        line = raw.split(WHITESPACE)
        if self.type == HttpParser.types.REQUEST_PARSER:
            self.method = line[0].upper()
            self.url = urlparse.urlsplit(line[1])
            self.version = line[2]
        else:
            self.version = line[0]
            self.code = line[1]
            self.reason = b' '.join(line[2:])
        self.set_host_port()
        self.state = HttpParser.states.LINE_RCVD

    def process_header(self, raw):
        if len(raw) == 0:
            if self.state == HttpParser.states.RCVING_HEADERS:
                self.state = HttpParser.states.HEADERS_COMPLETE
            elif self.state == HttpParser.states.LINE_RCVD:
                self.state = HttpParser.states.RCVING_HEADERS
        else:
            self.state = HttpParser.states.RCVING_HEADERS
            parts = raw.split(COLON)
            key = parts[0].strip()
            value = COLON.join(parts[1:]).strip()
            self.headers[key.lower()] = (key, value)

    def build_url(self):
        if not self.url:
            return b'/None'

        url = self.url.path
        if url == b'':
            url = b'/'
        if not self.url.query == b'':
            url += b'?' + self.url.query
        if not self.url.fragment == b'':
            url += b'#' + self.url.fragment
        return url

    def build(self, del_headers=None, add_headers=None):
        req = b' '.join([self.method, self.build_url(), self.version])
        req += CRLF

        if not del_headers:
            del_headers = []
        for k in self.headers:
            if k not in del_headers:
                req += self.build_header(self.headers[k][0], self.headers[k][1]) + CRLF

        if not add_headers:
            add_headers = []
        for k in add_headers:
            req += self.build_header(k[0], k[1]) + CRLF

        req += CRLF
        if self.body:
            req += self.body

        return req

    @staticmethod
    def build_header(k, v):
        return k + b': ' + v

    @staticmethod
    def split(raw):
        pos = raw.find(CRLF)
        if pos == -1:
            return False, raw
        line = raw[:pos]
        raw = raw[pos + len(CRLF):]
        return line, raw

    ###################################################################################
    # HttpParser was originally written to parse the incoming raw Http requests.
    # Since request / response objects passed to HttpProtocolBasePlugin methods
    # are also HttpParser objects, methods below were added to simplify developer API.
    ####################################################################################

<<<<<<< HEAD
class TcpConnection(object):
    """TCP server/client connection abstraction."""
=======
    def has_upstream_server(self):
        """Host field SHOULD be None for incoming local WebServer requests."""
        return True if self.host is not None else False
>>>>>>> 5343350c


class HttpProtocolException(Exception):
    """Top level HttpProtocolException exception class.

    All exceptions raised during execution of Http request lifecycle MUST
    inherit HttpProtocolException base class. Implement response() method
    to optionally return custom response to client."""

    def __init__(self):
        pass

    def response(self, request):
        pass


class HttpRequestRejected(HttpProtocolException):
    """Generic exception that can be used to reject the client requests.

    Connections can either be dropped/closed or optionally an
    HTTP status code can be returned."""

    def __init__(self, status_code=None, body=None):
        super(HttpRequestRejected, self).__init__()

<<<<<<< HEAD
class TcpServerConnection(TcpConnection):
    """Establish connection to destination server."""

    def __init__(self, host, port):
        super(TcpServerConnection, self).__init__(b'server')
        self.addr = (host, int(port))
=======
        self.status_code = status_code
        self.body = body

    def response(self, _request):
        pkt = []
        if self.status_code:
            pkt.append(b'HTTP/1.1 ' + self.status_code)
            pkt.append(PROXY_AGENT_HEADER)
        if self.body:
            pkt.append(b'Content-Length: ' + bytes(len(self.body)))
            pkt.append(CRLF)
            pkt.append(self.body)
        return CRLF.join(pkt) if len(pkt) > 0 else None
>>>>>>> 5343350c


class HttpProtocolConfig(object):
    """Holds various configuration values applicable to HttpProtocolHandler.

    This config class helps us avoid passing around bunch of key/value pairs across methods.
    """

<<<<<<< HEAD
class TcpClientConnection(TcpConnection):
    """Accepted client connection."""

    def __init__(self, conn, addr):
        super(TcpClientConnection, self).__init__(b'client')
        self.conn = conn
        self.addr = addr
=======
    def __init__(self, auth_code=DEFAULT_BASIC_AUTH, server_recvbuf_size=DEFAULT_SERVER_RECVBUF_SIZE,
                 client_recvbuf_size=DEFAULT_CLIENT_RECVBUF_SIZE, pac_file=DEFAULT_PAC_FILE,
                 pac_file_url_path=DEFAULT_PAC_FILE_URL_PATH, plugins=None):
        self.auth_code = auth_code
        self.server_recvbuf_size = server_recvbuf_size
        self.client_recvbuf_size = client_recvbuf_size
        self.pac_file = pac_file
        self.pac_file_url_path = pac_file_url_path
        if plugins is None:
            plugins = DEFAULT_PLUGINS
        self.plugins: Dict = plugins

>>>>>>> 5343350c

class HttpProtocolBasePlugin(object):
    """Base HttpProtocolHandler Plugin class.

    Implement various lifecycle event methods to customize behavior."""

    def __init__(self, config: HttpProtocolConfig, client: TcpClientConnection, request: HttpParser):
        self.config = config
        self.client = client
        self.request = request

    def name(self) -> str:
        """A unique name for your plugin.

        Defaults to name of the class. This helps plugin developers to directly
        access a specific plugin by its name."""
        return self.__class__.__name__

    def get_descriptors(self):
        return [], [], []

    def flush_to_descriptors(self, w):
        pass

    def read_from_descriptors(self, r):
        pass

    def on_client_data(self, raw: bytes):
        return raw

<<<<<<< HEAD
class HttpProxy(threading.Thread):
    """HTTP proxy implementation.
=======
    def on_request_complete(self):
        """Called right after client request parser has reached COMPLETE state."""
        pass
>>>>>>> 5343350c

    def handle_response_chunk(self, chunk: bytes):
        """Handle data chunks as received from the server.

<<<<<<< HEAD
    def __init__(self, client, auth_code=DEFAULT_BASIC_AUTH, server_recvbuf_size=DEFAULT_SERVER_RECVBUF_SIZE,
                 client_recvbuf_size=DEFAULT_CLIENT_RECVBUF_SIZE, pac_file=DEFAULT_PAC_FILE):
        super(HttpProxy, self).__init__()
=======
        Return optionally modified chunk to return back to client."""
        return chunk
>>>>>>> 5343350c

    def access_log(self):
        pass

    def on_client_connection_close(self):
        pass


class ProxyConnectionFailed(HttpProtocolException):
    """Exception raised when HttpProxyPlugin is unable to establish connection to upstream server."""

    RESPONSE_PKT = CRLF.join([
        b'HTTP/1.1 502 Bad Gateway',
        PROXY_AGENT_HEADER,
        b'Content-Length: 11',
        b'Connection: close',
        CRLF
    ]) + b'Bad Gateway'

    def __init__(self, host, port, reason):
        self.host = host
        self.port = port
        self.reason = reason

    def response(self, _request):
        return self.RESPONSE_PKT

    def __str__(self):
        return '<ProxyConnectionFailed - %s:%s - %s>' % (self.host, self.port, self.reason)


class ProxyAuthenticationFailed(HttpProtocolException):
    """Exception raised when Http Proxy auth is enabled and
    incoming request doesn't present necessary credentials."""

    RESPONSE_PKT = CRLF.join([
        b'HTTP/1.1 407 Proxy Authentication Required',
        PROXY_AGENT_HEADER,
        b'Content-Length: 29',
        b'Connection: close',
        b'Proxy-Authenticate: Basic',
        CRLF
    ]) + b'Proxy Authentication Required'

    def response(self, _request):
        return self.RESPONSE_PKT


<<<<<<< HEAD
            self.server = TcpServerConnection(host, port)
            try:
                logger.debug('connecting to server %s:%s' % (host, port))
                self.server.connect()
                logger.debug('connected to server %s:%s' % (host, port))
            except Exception as e:  # TimeoutError, socket.gaierror
                self.server.closed = True
                raise ProxyConnectionFailed(host, port, repr(e))

            # for http connect methods (https requests)
            # queue appropriate response for client
            # notifying about established connection
            if self.request.method == b'CONNECT':
                self.client.queue(PROXY_TUNNEL_ESTABLISHED_RESPONSE_PKT)
            # for usual http requests, re-build request packet
            # and queue for the server with appropriate headers
            else:
                self.server.queue(self.request.build(
                    del_headers=[b'proxy-authorization', b'proxy-connection', b'connection', b'keep-alive'],
                    add_headers=[(b'Via', b'1.1 proxy.py v%s' % version), (b'Connection', b'Close')]
                ))
=======
class HttpProxyPlugin(HttpProtocolBasePlugin):
    """HttpProtocolHandler plugin which implements HttpProxy specifications."""
>>>>>>> 5343350c

    PROXY_TUNNEL_ESTABLISHED_RESPONSE_PKT = CRLF.join([
        b'HTTP/1.1 200 Connection established',
        PROXY_AGENT_HEADER,
        CRLF
    ])

    def __init__(self, config: HttpProtocolConfig, client: TcpClientConnection, request: HttpParser):
        super(HttpProxyPlugin, self).__init__(config, client, request)
        self.server = None
        self.response = HttpParser(HttpParser.types.RESPONSE_PARSER)

    def get_descriptors(self):
        if not self.request.has_upstream_server():
            return [], [], []

        r, w, x = [], [], []
        if self.server and not self.server.closed:
            r.append(self.server.conn)
        if self.server and not self.server.closed and self.server.has_buffer():
            w.append(self.server.conn)
        return r, w, x

    def flush_to_descriptors(self, w):
        if not self.request.has_upstream_server():
            return

        if self.server and not self.server.closed and self.server.conn in w:
            logger.debug('Server is ready for writes, flushing server buffer')
            self.server.flush()

    def read_from_descriptors(self, r):
        if not self.request.has_upstream_server():
            return

        if self.server and not self.server.closed and self.server.conn in r:
            logger.debug('Server is ready for reads, reading')
            raw = self.server.recv(self.config.server_recvbuf_size)
            # self.last_activity = HttpProtocolHandler.now()
            if not raw:
                logger.debug('Server closed connection, tearing down...')
                return True
            # parse incoming response packet
            # only for non-https requests
            if not self.request.method == b'CONNECT':
                self.response.parse(raw)
            else:
                # Only purpose of increasing memory footprint is to print response length in access log
                # Not worth it? Optimize to only persist lengths?
                self.response.bytes += raw
            # queue raw data for client
            self.client.queue(raw)

    def on_client_connection_close(self):
        if not self.request.has_upstream_server():
            return

<<<<<<< HEAD
            try:
                return self._process_request(data)
            except (ProxyAuthenticationFailed, ProxyConnectionFailed) as e:
                logger.exception(e)
                self.client.queue(HttpProxy._get_response_pkt_by_exception(e))
                self.client.flush()
                return True
=======
        if self.server:
            logger.debug(
                'Closed server connection with pending server buffer size %d bytes' % self.server.buffer_size())
            if not self.server.closed:
                self.server.close()
>>>>>>> 5343350c

    def on_client_data(self, raw):
        if not self.request.has_upstream_server():
            return raw

        if self.server and not self.server.closed:
            self.server.queue(raw)
            return None
        else:
            return raw

    def on_request_complete(self):
        if not self.request.has_upstream_server():
            return

        self.authenticate(self.request.headers)
        self.connect_upstream(self.request.host, self.request.port)
        # for http connect methods (https requests)
        # queue appropriate response for client
        # notifying about established connection
        if self.request.method == b'CONNECT':
            self.client.queue(HttpProxyPlugin.PROXY_TUNNEL_ESTABLISHED_RESPONSE_PKT)
        # for general http requests, re-build request packet
        # and queue for the server with appropriate headers
        else:
            self.server.queue(self.request.build(
                del_headers=[b'proxy-authorization', b'proxy-connection', b'connection',
                             b'keep-alive'],
                add_headers=[(b'Via', b'1.1 proxy.py v%s' % version), (b'Connection', b'Close')]
            ))

    def access_log(self):
        if not self.request.has_upstream_server():
            return

        host, port = self.server.addr if self.server else (None, None)
        if self.request.method == b'CONNECT':
            logger.info(
                '%s:%s - %s %s:%s - %s bytes' % (self.client.addr[0], self.client.addr[1],
                                                 text_(self.request.method), text_(host),
                                                 text_(port), len(self.response.bytes)))
        elif self.request.method:
            logger.info('%s:%s - %s %s:%s%s - %s %s - %s bytes' % (
                self.client.addr[0], self.client.addr[1], text_(self.request.method), text_(host), port,
                text_(self.request.build_url()), text_(self.response.code), text_(self.response.reason),
                len(self.response.bytes)))

    def authenticate(self, headers):
        if self.config.auth_code:
            if b'proxy-authorization' not in headers or \
                    headers[b'proxy-authorization'][1] != self.config.auth_code:
                raise ProxyAuthenticationFailed()

    def connect_upstream(self, host, port):
        self.server = TcpServerConnection(host, port)
        try:
            logger.debug('Connecting to upstream %s:%s' % (host, port))
            self.server.connect()
            logger.debug('Connected to upstream %s:%s' % (host, port))
        except Exception as e:  # TimeoutError, socket.gaierror
            self.server.closed = True
            raise ProxyConnectionFailed(host, port, repr(e))


class HttpWebServerPlugin(HttpProtocolBasePlugin):
    """HttpProtocolHandler plugin which handles incoming requests to local webserver."""

    PAC_FILE_RESPONSE_PREFIX = CRLF.join([
        b'HTTP/1.1 200 OK',
        b'Content-Type: application/x-ns-proxy-autoconfig',
        b'Connection: close',
        CRLF
    ])

    def __init__(self, config: HttpProtocolConfig, client: TcpClientConnection, request: HttpParser):
        super(HttpWebServerPlugin, self).__init__(config, client, request)

    def on_request_complete(self):
        if self.request.has_upstream_server():
            return

        if self.config.pac_file and \
                self.request.url.path == self.config.pac_file_url_path:
            self.serve_pac_file()
        else:
            self.client.queue(CRLF.join([
                b'HTTP/1.1 200 OK',
                b'Server: proxy.py v%s' % version,
                b'Content-Length: 42',
                b'Connection: Close',
                CRLF,
                b'https://github.com/abhinavsingh/proxy.py'
            ]))
            self.client.flush()

        return True

<<<<<<< HEAD
class TcpServer(object):
    """TcpServer server implementation.

    Inheritor MUST implement `handle` method. It accepts an instance of `TcpClientConnection`.
    Optionally, can also implement `setup` and `shutdown` methods for custom bootstrapping and teardown.
    """
=======
    def access_log(self):
        if self.request.has_upstream_server():
            return
        logger.info('%s:%s - %s %s' % (self.client.addr[0], self.client.addr[1],
                                       text_(self.request.method), text_(self.request.build_url())))

    def serve_pac_file(self):
        self.client.queue(self.PAC_FILE_RESPONSE_PREFIX)
        try:
            with open(self.config.pac_file, 'r') as f:
                logger.debug('Serving pac file from disk')
                self.client.queue(f.read())
        except IOError:
            logger.debug('Serving pac file content from buffer')
            self.client.queue(self.config.pac_file)
        self.client.flush()
>>>>>>> 5343350c


class HttpProtocolHandler(threading.Thread):
    """HTTP, HTTPS, HTTP2, WebSockets protocol handler.

    Accepts `Client` connection object, manages plugin invocations.
    """

    def __init__(self, client, config=None):
        super(HttpProtocolHandler, self).__init__()

<<<<<<< HEAD
    def run(self):
        self.setup()
        try:
            self.socket = socket.socket(socket.AF_INET if self.ipv4 is True else socket.AF_INET6, socket.SOCK_STREAM)
            self.socket.setsockopt(socket.SOL_SOCKET, socket.SO_REUSEADDR, 1)
            self.socket.bind((self.hostname, self.port))
            self.socket.listen(self.backlog)
            logger.info('Started server on port %d' % self.port)
            while True:
                conn, addr = self.socket.accept()
                client = TcpClientConnection(conn, addr)
                self.handle(client)
        except Exception as e:
            logger.exception('Exception while running the server %r' % e)
        finally:
            self.shutdown()
            logger.info('Closing server socket')
            self.socket.close()
=======
        self.start_time = self.now()
        self.last_activity = self.start_time
>>>>>>> 5343350c

        self.client = client
        self.config = config if config else HttpProtocolConfig()
        self.request = HttpParser(HttpParser.types.REQUEST_PARSER)

<<<<<<< HEAD
class HttpServer(TcpServer):
    """HTTP server implementation.

    Pre-spawns worker process to utilize all cores available on the system.  Accepted `TcpClientConnection` is
    dispatched over a queue to workers.  One of the worker picks up the work and starts a new thread to handle the
    client request.
    """

    def __init__(self, hostname=DEFAULT_HOSTNAME, port=DEFAULT_PORT, backlog=DEFAULT_BACKLOG,
                 num_workers=DEFAULT_NUM_WORKERS,
                 auth_code=DEFAULT_BASIC_AUTH, server_recvbuf_size=DEFAULT_SERVER_RECVBUF_SIZE,
                 client_recvbuf_size=DEFAULT_CLIENT_RECVBUF_SIZE, pac_file=DEFAULT_PAC_FILE, ipv4=DEFAULT_IPV4):
        super(HttpServer, self).__init__(hostname, port, backlog, ipv4)
        self.auth_code = auth_code
        self.client_recvbuf_size = client_recvbuf_size
        self.server_recvbuf_size = server_recvbuf_size
        self.pac_file = pac_file
=======
        self.plugins: Dict[str, HttpProtocolBasePlugin] = {}
        for klass in self.config.plugins:
            instance = klass(self.config, self.client, self.request)
            self.plugins[instance.name()] = instance

    @staticmethod
    def now():
        return datetime.datetime.utcnow()

    def connection_inactive_for(self):
        return (self.now() - self.last_activity).seconds
>>>>>>> 5343350c

    def is_connection_inactive(self):
        return self.connection_inactive_for() > 30

    def run_once(self):
        """Returns True if proxy must teardown."""
        # Prepare list of descriptors
        read_desc, write_desc, err_desc = [self.client.conn], [], []
        if self.client.has_buffer():
            write_desc.append(self.client.conn)

        for plugin in self.plugins.values():
            plugin_read_desc, plugin_write_desc, plugin_err_desc = plugin.get_descriptors()
            read_desc += plugin_read_desc
            write_desc += plugin_write_desc
            err_desc += plugin_err_desc

        readable, writable, errored = select.select(read_desc, write_desc, err_desc, 1)

        # Flush buffer for ready to write sockets
        if self.client.conn in writable:
            logger.debug('Client is ready for writes, flushing client buffer')
            try:
                self.client.flush()
            except BrokenPipeError:
                logging.error('BrokenPipeError when flushing buffer for client')
                return True

        for plugin in self.plugins.values():
            plugin.flush_to_descriptors(writable)

        # Read from ready to read sockets
        if self.client.conn in readable:
            logger.debug('Client is ready for reads, reading')
            client_data = self.client.recv(self.config.client_recvbuf_size)
            self.last_activity = self.now()
            if not client_data:
                logger.debug('Client closed connection, tearing down...')
                return True

            plugin_index = 0
            plugins = list(self.plugins.values())
            while plugin_index < len(plugins) and client_data:
                client_data = plugins[plugin_index].on_client_data(client_data)
                plugin_index += 1

            if client_data:
                try:
                    # Parse http request
                    self.request.parse(client_data)
                    if self.request.state == HttpParser.states.COMPLETE:
                        for plugin in self.plugins.values():
                            # TODO: Cleanup by not returning True for teardown cases
                            plugin_response = plugin.on_request_complete()
                            if type(plugin_response) is bool:
                                return True
                except HttpProtocolException as e:  # ProxyAuthenticationFailed, ProxyConnectionFailed, HttpRequestRejected
                    # logger.exception(e)
                    response = e.response(self.request)
                    if response:
                        self.client.queue(response)
                        # But is client also ready for writes?
                        self.client.flush()
                    raise e

        for plugin in self.plugins.values():
            teardown = plugin.read_from_descriptors(readable)
            if teardown:
                return True

        # Teardown if client buffer is empty and connection is inactive
        if self.client.buffer_size() == 0:
            if self.is_connection_inactive():
                logger.debug('Client buffer is empty and maximum inactivity has reached '
                             'between client and server connection, tearing down...')
                return True

    def run(self):
<<<<<<< HEAD
        while True:
            try:
                op, payload = self.work_queue.get(True, 1)
                if op == Worker.operations.DEFAULT:
                    proxy = HttpProxy(payload,
                                      auth_code=self.auth_code,
                                      server_recvbuf_size=self.server_recvbuf_size,
                                      client_recvbuf_size=self.client_recvbuf_size,
                                      pac_file=self.pac_file)
                    proxy.daemon = True
                    proxy.start()
                elif op == Worker.operations.SHUTDOWN:
=======
        logger.debug('Proxying connection %r' % self.client.conn)
        try:
            while True:
                teardown = self.run_once()
                if teardown:
>>>>>>> 5343350c
                    break
        except KeyboardInterrupt:
            pass
        except Exception as e:
            logger.exception('Exception while handling connection %r with reason %r' % (self.client.conn, e))
        finally:
            for plugin in self.plugins.values():
                plugin.access_log()

            self.client.close()
            logger.debug('Closed client connection with pending '
                         'client buffer size %d bytes' % self.client.buffer_size())
            for plugin in self.plugins.values():
                plugin.on_client_connection_close()

            logger.debug('Closed proxy for connection %r '
                         'at address %r' % (self.client.conn, self.client.addr))


def set_open_file_limit(soft_limit):
    """Configure open file description soft limit on supported OS."""
    if os.name != 'nt':  # resource module not available on Windows OS
        curr_soft_limit, curr_hard_limit = resource.getrlimit(resource.RLIMIT_NOFILE)
        if curr_soft_limit < soft_limit < curr_hard_limit:
            resource.setrlimit(resource.RLIMIT_NOFILE, (soft_limit, curr_hard_limit))
            logger.debug('Open file descriptor soft limit set to %d' % soft_limit)


def load_plugins(plugins) -> List:
    p = []
    plugins = plugins.split(',')
    for plugin in plugins:
        plugin = plugin.strip()
        if plugin == '':
            continue
        logging.debug('Loading plugin %s', plugin)
        module_name, klass_name = plugin.rsplit('.', 1)
        module = importlib.import_module(module_name)
        klass = getattr(module, klass_name)
        logging.info('%s initialized' % klass.__name__)
        p.append(klass)
    return p


def init_parser():
    parser = argparse.ArgumentParser(
        description='proxy.py v%s' % __version__,
        epilog='Proxy.py not working? Report at: %s/issues/new' % __homepage__
    )
    # Argument names are ordered alphabetically.
    parser.add_argument('--backlog', type=int, default=DEFAULT_BACKLOG,
                        help='Default: 100. Maximum number of pending connections to proxy server')
    parser.add_argument('--basic-auth', type=str, default=DEFAULT_BASIC_AUTH,
                        help='Default: No authentication. Specify colon separated user:password '
                             'to enable basic authentication.')
    parser.add_argument('--client-recvbuf-size', type=int, default=DEFAULT_CLIENT_RECVBUF_SIZE,
                        help='Default: 8 KB. Maximum amount of data received from the '
                             'client in a single recv() operation. Bump this '
                             'value for faster uploads at the expense of '
                             'increased RAM.')
    parser.add_argument('--hostname', type=str, default=DEFAULT_IPV4_HOSTNAME,
                        help='Default: 127.0.0.1. Server IP address.')
    parser.add_argument('--ipv4', action='store_true', default=DEFAULT_IPV4,
                        help='Whether to listen on IPv4 address. '
                             'By default server only listens on IPv6.')
    parser.add_argument('--enable-http-proxy', type=bool, default=DEFAULT_ENABLE_HTTP_PROXY,
                        help='Default: True.  Whether to enable proxy.HttpProxyPlugin.')
    parser.add_argument('--enable-web-server', type=bool, default=DEFAULT_ENABLE_WEB_SERVER,
                        help='Default: False.  Whether to enable proxy.HttpWebServerPlugin.')
    parser.add_argument('--log-level', type=str, default=DEFAULT_LOG_LEVEL,
                        help='Valid options: DEBUG, INFO (default), WARNING, ERROR, CRITICAL. '
                             'Both upper and lowercase values are allowed.'
                             'You may also simply use the leading character e.g. --log-level d')
    parser.add_argument('--log-format', type=str, default=DEFAULT_LOG_FORMAT,
                        help='Log format for Python logger.')
    parser.add_argument('--open-file-limit', type=int, default=DEFAULT_OPEN_FILE_LIMIT,
                        help='Default: 1024. Maximum number of files (TCP connections) '
                             'that proxy.py can open concurrently.')
    parser.add_argument('--pac-file', type=str, default=DEFAULT_PAC_FILE,
                        help='A file (Proxy Auto Configuration) or string to serve when '
                             'the server receives a direct file request.')
    parser.add_argument('--pac-file-url-path', type=str, default=DEFAULT_PAC_FILE_URL_PATH,
                        help='Web server path to serve the PAC file.')
    parser.add_argument('--plugins', type=str, default='', help='Comma separated plugins')
    parser.add_argument('--port', type=int, default=DEFAULT_PORT,
                        help='Default: 8899. Server port.')
    parser.add_argument('--server-recvbuf-size', type=int, default=DEFAULT_SERVER_RECVBUF_SIZE,
                        help='Default: 8 KB. Maximum amount of data received from the '
                             'server in a single recv() operation. Bump this '
                             'value for faster downloads at the expense of '
                             'increased RAM.')
    parser.add_argument('--num-workers', type=int, default=DEFAULT_NUM_WORKERS,
                        help='Defaults to number of CPU cores.')
    return parser


def main():
    if not PY3 and not UNDER_TEST:
        print(
            'DEPRECATION: "develop" branch no longer supports Python 2.7.  Kindly upgrade to Python 3+. '
            'If for some reasons you cannot upgrade, consider using "master" branch or simply '
            '"pip install proxy.py".'
            '\n\n'
            'DEPRECATION: Python 2.7 will reach the end of its life on January 1st, 2020. '
            'Please upgrade your Python as Python 2.7 won\'t be maintained after that date. '
            'A future version of pip will drop support for Python 2.7.')
        sys.exit(0)

    parser = init_parser()
    args = parser.parse_args(sys.argv[1:])
    logging.basicConfig(level=getattr(logging,
                                      {
                                          'D': 'DEBUG',
                                          'I': 'INFO',
                                          'W': 'WARNING',
                                          'E': 'ERROR',
                                          'C': 'CRITICAL'
                                      }[args.log_level.upper()[0]]),
                        format=args.log_format)

    try:
        set_open_file_limit(args.open_file_limit)

        auth_code = None
        if args.basic_auth:
            auth_code = b'Basic %s' % base64.b64encode(bytes_(args.basic_auth))

<<<<<<< HEAD
        server = HttpServer(hostname=args.hostname,
                            port=args.port,
                            backlog=args.backlog,
                            auth_code=auth_code,
                            server_recvbuf_size=args.server_recvbuf_size,
                            client_recvbuf_size=args.client_recvbuf_size,
                            pac_file=args.pac_file,
                            ipv4=args.ipv4,
                            num_workers=args.num_workers)
=======
        config = HttpProtocolConfig(auth_code=auth_code,
                                    server_recvbuf_size=args.server_recvbuf_size,
                                    client_recvbuf_size=args.client_recvbuf_size,
                                    pac_file=args.pac_file,
                                    pac_file_url_path=args.pac_file_url_path)

        default_plugins = ''
        if args.enable_http_proxy:
            default_plugins += 'proxy.HttpProxyPlugin,'
        if args.enable_web_server:
            default_plugins += 'proxy.HttpWebServerPlugin,'
        config.plugins = load_plugins('%s%s' % (default_plugins, args.plugins))

        server = MultiCoreRequestDispatcher(hostname=args.hostname,
                                            port=args.port,
                                            backlog=args.backlog,
                                            ipv4=args.ipv4,
                                            num_workers=args.num_workers,
                                            config=config)
>>>>>>> 5343350c
        server.run()
    except KeyboardInterrupt:
        pass


if __name__ == '__main__':
    main()<|MERGE_RESOLUTION|>--- conflicted
+++ resolved
@@ -3,12 +3,7 @@
 """
     proxy.py
     ~~~~~~~~
-
-<<<<<<< HEAD
-    HTTP, HTTPS, HTTP2 and WebSockets Proxy Server in Python.
-=======
     Lightweight Programmable HTTP, HTTPS, WebSockets Proxy Server in a single Python file.
->>>>>>> 5343350c
 
     :copyright: (c) 2013-2020 by Abhinav Singh.
     :license: BSD, see LICENSE for more details.
@@ -563,14 +558,9 @@
     # are also HttpParser objects, methods below were added to simplify developer API.
     ####################################################################################
 
-<<<<<<< HEAD
-class TcpConnection(object):
-    """TCP server/client connection abstraction."""
-=======
     def has_upstream_server(self):
         """Host field SHOULD be None for incoming local WebServer requests."""
         return True if self.host is not None else False
->>>>>>> 5343350c
 
 
 class HttpProtocolException(Exception):
@@ -595,15 +585,6 @@
 
     def __init__(self, status_code=None, body=None):
         super(HttpRequestRejected, self).__init__()
-
-<<<<<<< HEAD
-class TcpServerConnection(TcpConnection):
-    """Establish connection to destination server."""
-
-    def __init__(self, host, port):
-        super(TcpServerConnection, self).__init__(b'server')
-        self.addr = (host, int(port))
-=======
         self.status_code = status_code
         self.body = body
 
@@ -617,7 +598,6 @@
             pkt.append(CRLF)
             pkt.append(self.body)
         return CRLF.join(pkt) if len(pkt) > 0 else None
->>>>>>> 5343350c
 
 
 class HttpProtocolConfig(object):
@@ -626,15 +606,6 @@
     This config class helps us avoid passing around bunch of key/value pairs across methods.
     """
 
-<<<<<<< HEAD
-class TcpClientConnection(TcpConnection):
-    """Accepted client connection."""
-
-    def __init__(self, conn, addr):
-        super(TcpClientConnection, self).__init__(b'client')
-        self.conn = conn
-        self.addr = addr
-=======
     def __init__(self, auth_code=DEFAULT_BASIC_AUTH, server_recvbuf_size=DEFAULT_SERVER_RECVBUF_SIZE,
                  client_recvbuf_size=DEFAULT_CLIENT_RECVBUF_SIZE, pac_file=DEFAULT_PAC_FILE,
                  pac_file_url_path=DEFAULT_PAC_FILE_URL_PATH, plugins=None):
@@ -647,7 +618,6 @@
             plugins = DEFAULT_PLUGINS
         self.plugins: Dict = plugins
 
->>>>>>> 5343350c
 
 class HttpProtocolBasePlugin(object):
     """Base HttpProtocolHandler Plugin class.
@@ -678,26 +648,15 @@
     def on_client_data(self, raw: bytes):
         return raw
 
-<<<<<<< HEAD
-class HttpProxy(threading.Thread):
-    """HTTP proxy implementation.
-=======
     def on_request_complete(self):
         """Called right after client request parser has reached COMPLETE state."""
         pass
->>>>>>> 5343350c
 
     def handle_response_chunk(self, chunk: bytes):
         """Handle data chunks as received from the server.
 
-<<<<<<< HEAD
-    def __init__(self, client, auth_code=DEFAULT_BASIC_AUTH, server_recvbuf_size=DEFAULT_SERVER_RECVBUF_SIZE,
-                 client_recvbuf_size=DEFAULT_CLIENT_RECVBUF_SIZE, pac_file=DEFAULT_PAC_FILE):
-        super(HttpProxy, self).__init__()
-=======
         Return optionally modified chunk to return back to client."""
         return chunk
->>>>>>> 5343350c
 
     def access_log(self):
         pass
@@ -746,32 +705,8 @@
         return self.RESPONSE_PKT
 
 
-<<<<<<< HEAD
-            self.server = TcpServerConnection(host, port)
-            try:
-                logger.debug('connecting to server %s:%s' % (host, port))
-                self.server.connect()
-                logger.debug('connected to server %s:%s' % (host, port))
-            except Exception as e:  # TimeoutError, socket.gaierror
-                self.server.closed = True
-                raise ProxyConnectionFailed(host, port, repr(e))
-
-            # for http connect methods (https requests)
-            # queue appropriate response for client
-            # notifying about established connection
-            if self.request.method == b'CONNECT':
-                self.client.queue(PROXY_TUNNEL_ESTABLISHED_RESPONSE_PKT)
-            # for usual http requests, re-build request packet
-            # and queue for the server with appropriate headers
-            else:
-                self.server.queue(self.request.build(
-                    del_headers=[b'proxy-authorization', b'proxy-connection', b'connection', b'keep-alive'],
-                    add_headers=[(b'Via', b'1.1 proxy.py v%s' % version), (b'Connection', b'Close')]
-                ))
-=======
 class HttpProxyPlugin(HttpProtocolBasePlugin):
     """HttpProtocolHandler plugin which implements HttpProxy specifications."""
->>>>>>> 5343350c
 
     PROXY_TUNNEL_ESTABLISHED_RESPONSE_PKT = CRLF.join([
         b'HTTP/1.1 200 Connection established',
@@ -829,21 +764,11 @@
         if not self.request.has_upstream_server():
             return
 
-<<<<<<< HEAD
-            try:
-                return self._process_request(data)
-            except (ProxyAuthenticationFailed, ProxyConnectionFailed) as e:
-                logger.exception(e)
-                self.client.queue(HttpProxy._get_response_pkt_by_exception(e))
-                self.client.flush()
-                return True
-=======
         if self.server:
             logger.debug(
                 'Closed server connection with pending server buffer size %d bytes' % self.server.buffer_size())
             if not self.server.closed:
                 self.server.close()
->>>>>>> 5343350c
 
     def on_client_data(self, raw):
         if not self.request.has_upstream_server():
@@ -941,14 +866,6 @@
 
         return True
 
-<<<<<<< HEAD
-class TcpServer(object):
-    """TcpServer server implementation.
-
-    Inheritor MUST implement `handle` method. It accepts an instance of `TcpClientConnection`.
-    Optionally, can also implement `setup` and `shutdown` methods for custom bootstrapping and teardown.
-    """
-=======
     def access_log(self):
         if self.request.has_upstream_server():
             return
@@ -965,7 +882,6 @@
             logger.debug('Serving pac file content from buffer')
             self.client.queue(self.config.pac_file)
         self.client.flush()
->>>>>>> 5343350c
 
 
 class HttpProtocolHandler(threading.Thread):
@@ -976,54 +892,13 @@
 
     def __init__(self, client, config=None):
         super(HttpProtocolHandler, self).__init__()
-
-<<<<<<< HEAD
-    def run(self):
-        self.setup()
-        try:
-            self.socket = socket.socket(socket.AF_INET if self.ipv4 is True else socket.AF_INET6, socket.SOCK_STREAM)
-            self.socket.setsockopt(socket.SOL_SOCKET, socket.SO_REUSEADDR, 1)
-            self.socket.bind((self.hostname, self.port))
-            self.socket.listen(self.backlog)
-            logger.info('Started server on port %d' % self.port)
-            while True:
-                conn, addr = self.socket.accept()
-                client = TcpClientConnection(conn, addr)
-                self.handle(client)
-        except Exception as e:
-            logger.exception('Exception while running the server %r' % e)
-        finally:
-            self.shutdown()
-            logger.info('Closing server socket')
-            self.socket.close()
-=======
         self.start_time = self.now()
         self.last_activity = self.start_time
->>>>>>> 5343350c
 
         self.client = client
         self.config = config if config else HttpProtocolConfig()
         self.request = HttpParser(HttpParser.types.REQUEST_PARSER)
 
-<<<<<<< HEAD
-class HttpServer(TcpServer):
-    """HTTP server implementation.
-
-    Pre-spawns worker process to utilize all cores available on the system.  Accepted `TcpClientConnection` is
-    dispatched over a queue to workers.  One of the worker picks up the work and starts a new thread to handle the
-    client request.
-    """
-
-    def __init__(self, hostname=DEFAULT_HOSTNAME, port=DEFAULT_PORT, backlog=DEFAULT_BACKLOG,
-                 num_workers=DEFAULT_NUM_WORKERS,
-                 auth_code=DEFAULT_BASIC_AUTH, server_recvbuf_size=DEFAULT_SERVER_RECVBUF_SIZE,
-                 client_recvbuf_size=DEFAULT_CLIENT_RECVBUF_SIZE, pac_file=DEFAULT_PAC_FILE, ipv4=DEFAULT_IPV4):
-        super(HttpServer, self).__init__(hostname, port, backlog, ipv4)
-        self.auth_code = auth_code
-        self.client_recvbuf_size = client_recvbuf_size
-        self.server_recvbuf_size = server_recvbuf_size
-        self.pac_file = pac_file
-=======
         self.plugins: Dict[str, HttpProtocolBasePlugin] = {}
         for klass in self.config.plugins:
             instance = klass(self.config, self.client, self.request)
@@ -1035,7 +910,6 @@
 
     def connection_inactive_for(self):
         return (self.now() - self.last_activity).seconds
->>>>>>> 5343350c
 
     def is_connection_inactive(self):
         return self.connection_inactive_for() > 30
@@ -1114,26 +988,11 @@
                 return True
 
     def run(self):
-<<<<<<< HEAD
-        while True:
-            try:
-                op, payload = self.work_queue.get(True, 1)
-                if op == Worker.operations.DEFAULT:
-                    proxy = HttpProxy(payload,
-                                      auth_code=self.auth_code,
-                                      server_recvbuf_size=self.server_recvbuf_size,
-                                      client_recvbuf_size=self.client_recvbuf_size,
-                                      pac_file=self.pac_file)
-                    proxy.daemon = True
-                    proxy.start()
-                elif op == Worker.operations.SHUTDOWN:
-=======
         logger.debug('Proxying connection %r' % self.client.conn)
         try:
             while True:
                 teardown = self.run_once()
                 if teardown:
->>>>>>> 5343350c
                     break
         except KeyboardInterrupt:
             pass
@@ -1261,17 +1120,6 @@
         if args.basic_auth:
             auth_code = b'Basic %s' % base64.b64encode(bytes_(args.basic_auth))
 
-<<<<<<< HEAD
-        server = HttpServer(hostname=args.hostname,
-                            port=args.port,
-                            backlog=args.backlog,
-                            auth_code=auth_code,
-                            server_recvbuf_size=args.server_recvbuf_size,
-                            client_recvbuf_size=args.client_recvbuf_size,
-                            pac_file=args.pac_file,
-                            ipv4=args.ipv4,
-                            num_workers=args.num_workers)
-=======
         config = HttpProtocolConfig(auth_code=auth_code,
                                     server_recvbuf_size=args.server_recvbuf_size,
                                     client_recvbuf_size=args.client_recvbuf_size,
@@ -1291,7 +1139,7 @@
                                             ipv4=args.ipv4,
                                             num_workers=args.num_workers,
                                             config=config)
->>>>>>> 5343350c
+
         server.run()
     except KeyboardInterrupt:
         pass
